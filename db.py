--- conflicted
+++ resolved
@@ -1,57 +1,3 @@
-<<<<<<< HEAD
-from sqlalchemy import create_engine
-from sqlalchemy.orm import sessionmaker
-from mongoengine import connect
-from minio import Minio
-
-from .models.base import Base, FileStream
-from .models.auxillary.address import Country, City
-# from models.auxillary.phone_number import PhoneNumber
-from .models.user import (
-    PersonalAPIKey, DeveloperAPIKey, APIKey, User, UserInfo, CV
-)
-from .models.opportunity.opportunity import (
-    Opportunity, OpportunityProvider, OpportunityTag, OpportunityGeotag,
-    OpportunityToTag, OpportunityToGeotag, OpportunityCard, OpportunityResponse,
-)
-from .models.opportunity.form import OpportunityForm
-
-from . import config as cfg
-
-def get_pg_engine(user: str, password: str, host: str, port: int, db_name: str):
-    return create_engine(f'postgresql+psycopg://{user}:{password}@{host}:{port}/{db_name}')
-
-def connect_mongo_db(user: str, password: str, host: str, port: int, db_name: str):
-    connect(host=f'mongodb://{user}:{password}@{host}:{port}/{db_name}')
-
-# TODO: figure out cerificates
-def get_minio_client(access_key: str, secret_key: str, host: str, port: int):
-    return Minio(f'{host}:{port}', access_key=access_key, secret_key=secret_key, secure=False)
-
-# run 'setup/dbconfig.bat' if you don't have dbconfig.py
-pg_engine = get_pg_engine(
-    user=cfg.PG_USERNAME,
-    password=cfg.PG_PASSWORD,
-    host=cfg.PG_HOST,
-    port=cfg.PG_PORT,
-    db_name=cfg.PG_DB_NAME,
-)
-connect_mongo_db(
-    user=cfg.MONGO_USERNAME,
-    password=cfg.MONGO_PASSWORD,
-    host=cfg.MONGO_HOST,
-    port=cfg.MONGO_PORT,
-    db_name=cfg.MONGO_DB_NAME,
-)
-minio_client = get_minio_client(
-    access_key=cfg.MINIO_ACCESS_KEY,
-    secret_key=cfg.MINIO_SECRET_KEY,
-    host=cfg.MINIO_HOST,
-    port=cfg.MINIO_PORT,
-)
-
-Session = sessionmaker(bind=pg_engine)
-=======
 from sqlalchemy import create_engine
 from sqlalchemy.orm import sessionmaker
 from mongoengine import connect
@@ -104,5 +50,4 @@
     port=cfg.MINIO_PORT,
 )
 
-Session = sessionmaker(bind=pg_engine)
->>>>>>> 03f658e0
+Session = sessionmaker(bind=pg_engine)