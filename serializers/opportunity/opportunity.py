--- conflicted
+++ resolved
@@ -1,4 +1,3 @@
-<<<<<<< HEAD
 from pydantic import HttpUrl, field_validator
 from pydantic_core import PydanticCustomError
 
@@ -7,62 +6,6 @@
 
 
 type Name = Annotated[str, Field(min_length=1, max_length=100)]
-
-class Create(BaseModel):
-    model_config = {'extra': 'ignore'}
-
-    name: Name
-    link: Annotated[HttpUrl | None, Field(default=None)]
-    provider_id: Id
-
-    @field_validator('link')
-    @classmethod
-    def validate_link_length(cls, link: HttpUrl) -> str:
-        if len(str(link)) > 120:
-            raise PydanticCustomError('string_too_long', 'Opportunity URL can contain at most 120 characters')
-        return link
-
-
-class Filter(BaseModel):
-    model_config = {'extra': 'ignore'}
-
-    provider_ids: Annotated[list[Id], Field(default_factory=list)]
-    tag_ids: Annotated[list[Id], Field(default_factory=list)]
-    geotag_ids: Annotated[list[Id], Field(default_factory=list)]
-    page: Annotated[int, Field(default=1, ge=1)]
-
-
-class AddTags(BaseModel):
-    model_config = {'extra': 'ignore'}
-
-    tag_ids: list[Id]
-
-
-class AddGeoTags(BaseModel):
-    model_config = {'extra': 'ignore'}
-
-    geo_tag_ids: list[Id]
-
-
-class UpdateFormSubmitMethod(BaseModel):
-    model_config = {'extra': 'ignore'}
-
-    submit_method: form.SubmitMethod
-
-
-class UpdateFormFields(BaseModel):
-    model_config = {'extra': 'ignore'}
-
-    fields: form.Fields
-=======
-from pydantic import HttpUrl, field_validator
-from pydantic_core import PydanticCustomError
-
-from ..base import *
-from . import form
-
-
-type Name = Annotated[str, Field(min_length=1, max_length=50)]
 
 class Create(BaseModel):
     model_config = {'extra': 'ignore'}
@@ -109,5 +52,4 @@
 class UpdateFormFields(BaseModel):
     model_config = {'extra': 'ignore'}
 
-    fields: form.Fields
->>>>>>> 03f658e0
+    fields: form.Fields